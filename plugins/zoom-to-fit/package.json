{
  "name": "@blockly/zoom-to-fit",
  "version": "1.1.1",
  "description": "A Blockly plugin that adds a zoom-to-fit control to the workspace.",
  "scripts": {
    "audit:fix": "blockly-scripts auditFix",
    "build": "blockly-scripts build",
    "clean": "blockly-scripts clean",
    "lint": "blockly-scripts lint",
    "predeploy": "blockly-scripts predeploy",
    "prepublishOnly": "npm run clean && npm run build",
    "start": "blockly-scripts start"
  },
  "main": "./dist/index.js",
  "module": "./src/index.js",
  "unpkg": "./dist/index.js",
  "author": "Blockly Team",
  "keywords": [
    "blockly",
    "blockly-plugin",
    "zoom-to-fit"
  ],
  "homepage": "https://github.com/google/blockly-samples/tree/master/plugins/zoom-to-fit#readme",
  "bugs": {
    "url": "https://github.com/google/blockly-samples/issues"
  },
  "repository": {
    "type": "git",
    "url": "https://github.com/google/blockly-samples.git",
    "directory": "plugins/zoom-to-fit"
  },
  "license": "Apache-2.0",
  "directories": {
    "dist": "dist",
    "src": "src"
  },
  "files": [
    "dist",
    "src"
  ],
  "devDependencies": {
    "@blockly/dev-scripts": "^1.2.6",
<<<<<<< HEAD
    "@blockly/dev-tools": "^2.3.0",
    "blockly": "^5.20210624.0-beta.2"
=======
    "@blockly/dev-tools": "^2.3.1",
    "blockly": "^5.20210325.0"
>>>>>>> 423653d9
  },
  "peerDependencies": {
    "blockly": ">=5.20210624.0-beta.2"
  },
  "publishConfig": {
    "access": "public",
    "registry": "https://wombat-dressing-room.appspot.com"
  },
  "eslintConfig": {
    "extends": "@blockly/eslint-config"
  },
  "engines": {
    "node": ">=8.17.0"
  },
  "browserslist": [
    "defaults",
    "IE 11",
    "IE_Mob 11"
  ]
}<|MERGE_RESOLUTION|>--- conflicted
+++ resolved
@@ -40,13 +40,8 @@
   ],
   "devDependencies": {
     "@blockly/dev-scripts": "^1.2.6",
-<<<<<<< HEAD
-    "@blockly/dev-tools": "^2.3.0",
+    "@blockly/dev-tools": "^2.3.1",
     "blockly": "^5.20210624.0-beta.2"
-=======
-    "@blockly/dev-tools": "^2.3.1",
-    "blockly": "^5.20210325.0"
->>>>>>> 423653d9
   },
   "peerDependencies": {
     "blockly": ">=5.20210624.0-beta.2"
