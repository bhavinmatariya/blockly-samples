{
  "name": "@blockly/dev-tools",
  "version": "2.3.1",
  "description": "A library of common utilities for Blockly extension development.",
  "scripts": {
    "audit:fix": "blockly-scripts auditFix",
    "build": "blockly-scripts build",
    "clean": "blockly-scripts clean",
    "lint": "blockly-scripts lint",
    "prepublishOnly": "npm run clean && npm run build",
    "start": "blockly-scripts start"
  },
  "main": "dist/index.js",
  "module": "./src/index.js",
  "unpkg": "./dist/index.js",
  "types": "./src/index.d.ts",
  "author": "Blockly Team",
  "keywords": [
    "blockly",
    "dev",
    "tools"
  ],
  "homepage": "https://github.com/google/blockly-samples/tree/master/plugins/dev-tools#readme",
  "bugs": {
    "url": "https://github.com/google/blockly-samples/issues"
  },
  "repository": {
    "type": "git",
    "url": "https://github.com/google/blockly-samples.git",
    "directory": "plugins/dev-tools"
  },
  "license": "Apache-2.0",
  "directories": {
    "dist": "dist",
    "src": "src"
  },
  "files": [
    "dist",
    "src"
  ],
  "dependencies": {
    "@blockly/block-test": "^1.1.0",
<<<<<<< HEAD
    "@blockly/theme-dark": "^1.0.0",
=======
    "@blockly/theme-deuteranopia": "^1.0.0",
    "@blockly/theme-tritanopia": "^1.0.0",
    "@blockly/theme-highcontrast": "^1.0.0",
>>>>>>> 3d719229
    "chai": "^4.2.0",
    "dat.gui": "^0.7.7",
    "lodash.assign": "^4.2.0",
    "lodash.merge": "^4.6.2",
    "monaco-editor": "^0.20.0",
    "sinon": "^9.0.2"
  },
  "devDependencies": {
    "@blockly/dev-scripts": "^1.2.6",
    "@types/dat.gui": "^0.7.5",
    "blockly": "^4.20201217.0"
  },
  "peerDependencies": {
    "blockly": ">=4.20201217.0"
  },
  "publishConfig": {
    "access": "public",
    "registry": "https://wombat-dressing-room.appspot.com"
  },
  "eslintConfig": {
    "extends": "@blockly/eslint-config"
  },
  "engines": {
    "node": ">=8.0.0"
  },
  "browserslist": [
    "defaults",
    "IE 11",
    "IE_Mob 11"
  ]
}<|MERGE_RESOLUTION|>--- conflicted
+++ resolved
@@ -40,13 +40,10 @@
   ],
   "dependencies": {
     "@blockly/block-test": "^1.1.0",
-<<<<<<< HEAD
     "@blockly/theme-dark": "^1.0.0",
-=======
     "@blockly/theme-deuteranopia": "^1.0.0",
     "@blockly/theme-tritanopia": "^1.0.0",
     "@blockly/theme-highcontrast": "^1.0.0",
->>>>>>> 3d719229
     "chai": "^4.2.0",
     "dat.gui": "^0.7.7",
     "lodash.assign": "^4.2.0",
