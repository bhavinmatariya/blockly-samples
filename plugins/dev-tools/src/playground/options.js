--- conflicted
+++ resolved
@@ -20,13 +20,10 @@
 import {id} from './id';
 import toolboxCategories from '../toolboxCategories';
 import toolboxSimple from '../toolboxSimple';
-<<<<<<< HEAD
 import darkTheme from '@blockly/theme-dark';
-=======
 import deuteranopiaTheme from '@blockly/theme-deuteranopia';
 import themeTritanopia from '@blockly/theme-tritanopia';
 import highContrastTheme from '@blockly/theme-highcontrast';
->>>>>>> 3d719229
 
 const assign = require('lodash.assign');
 const merge = require('lodash.merge');
@@ -546,17 +543,10 @@
     // Fall back to a pre-set list of themes.
     themes = {
       'classic': Blockly.Themes.Classic,
-<<<<<<< HEAD
       'dark': darkTheme,
-      'deuteranopia': Blockly.Themes.Deuteranopia,
-      'highcontrast': Blockly.Themes.HighContrast,
-      'tritanopia': Blockly.Themes.Tritanopia,
-=======
-      'dark': Blockly.Themes.Dark,
       'deuteranopia': deuteranopiaTheme,
       'tritanopia': themeTritanopia,
       'highcontrast': highContrastTheme,
->>>>>>> 3d719229
     };
     if (defaultOptions.theme) {
       themes[(/** @type {!Blockly.Theme} */ (defaultOptions.theme)).name] =
