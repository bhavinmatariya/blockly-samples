--- conflicted
+++ resolved
@@ -97,20 +97,6 @@
             "scripts": []
           }
         },
-<<<<<<< HEAD
-        "lint": {
-          "builder": "@angular-devkit/build-angular:tslint",
-          "options": {
-            "tsConfig": [
-              "tsconfig.app.json",
-              "tsconfig.spec.json",
-              "e2e/tsconfig.json"
-            ],
-            "exclude": ["**/node_modules/**"]
-          }
-        },
-=======
->>>>>>> 24363374
         "e2e": {
           "builder": "@angular-devkit/build-angular:protractor",
           "options": {
